

<<<<<<< HEAD
# Discworld 2023 Reading List <code>[9/41]</code>
=======
# Discworld 2023 Reading List <code>[8/41]</code>
>>>>>>> 8f8d9274


## READ The Colour of Magic (1983)


## READ The Light Fantastic (1986)


## READ Equal Rites (1987)


## READ Mort (Death)


## READ Sourcery (1988)


## READ Wyrd Sisters (1988)


<<<<<<< HEAD
## READ Pyramids (1989)
=======
## READING Pyramids (1989)
>>>>>>> 8f8d9274


## UNREAD Guards! Guards! (1989)


## UNREAD Eric (1990)


## UNREAD Moving Pictures (1990)


## UNREAD Reaper Man (1991)


## UNREAD Witches Abroad (1991)


## UNREAD Small Gods (1992)


## UNREAD Lords and Ladies (1992)


## UNREAD Men at Arms (1993)


## READ Soul Music (1994)


## READ Interesting Times (1994)


## UNREAD Maskerade (1995)


## UNREAD Feet of Clay (1996)


## UNREAD Hogfather (1996)


## UNREAD Jingo (1997)


## UNREAD The Last Continent (1998)


## UNREAD Carpe Jugulum (1998)


## UNREAD The Fifth Elephant (1999)


## UNREAD The Truth (2000)


## UNREAD Thief of Time (2001)


## UNREAD The Last Hero (2001)


## UNREAD The Amazing Maurice and His Educated Rodents (2001)


## UNREAD Night Watch (2002)


## UNREAD The Wee Free Men (2003)


## UNREAD Monstrous Regiment (2003)


## UNREAD A Hat Full of Sky (2004)


## UNREAD Going Postal (2004)


## UNREAD Thud! (2005)


## UNREAD Wintersmith (2006)


## UNREAD Making Money (2007)


## UNREAD Unseen Academicals (2009)


## UNREAD I Shall Wear Midnight (2010)


## UNREAD Snuff (2011)


## UNREAD Raising Steam (2013)


## UNREAD The Shepherd's Crown (2015)
<|MERGE_RESOLUTION|>--- conflicted
+++ resolved
@@ -1,10 +1,6 @@
 
 
-<<<<<<< HEAD
 # Discworld 2023 Reading List <code>[9/41]</code>
-=======
-# Discworld 2023 Reading List <code>[8/41]</code>
->>>>>>> 8f8d9274
 
 
 ## READ The Colour of Magic (1983)
@@ -25,14 +21,10 @@
 ## READ Wyrd Sisters (1988)
 
 
-<<<<<<< HEAD
 ## READ Pyramids (1989)
-=======
-## READING Pyramids (1989)
->>>>>>> 8f8d9274
 
 
-## UNREAD Guards! Guards! (1989)
+## READING Guards! Guards! (1989)
 
 
 ## UNREAD Eric (1990)
