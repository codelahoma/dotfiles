#+TODO: UNREAD READING | READ
#+OPTIONS: toc:nil
<<<<<<< HEAD
* Discworld 2023 Reading List [9/41]
=======
* Discworld 2023 Reading List [8/41]
>>>>>>> 8f8d9274
** READ The Colour of Magic (1983)
** READ The Light Fantastic (1986)
CLOSED: [2023-02-18 Sat 11:34]
** READ Equal Rites (1987)
CLOSED: [2023-02-18 Sat 11:34]
** READ Mort (Death)
CLOSED: [2023-02-18 Sat 11:35]
** READ Sourcery (1988)
CLOSED: [2023-02-20 Mon 08:51]
** READ Wyrd Sisters (1988)
<<<<<<< HEAD
CLOSED: [2023-03-01 Wed 11:20]
** READ Pyramids (1989)
CLOSED: [2023-03-01 Wed 11:20]
=======
CLOSED: [2023-02-24 Fri 12:05]
** READING Pyramids (1989)
>>>>>>> 8f8d9274
** UNREAD Guards! Guards! (1989)
** UNREAD Eric (1990)
** UNREAD Moving Pictures (1990)
** UNREAD Reaper Man (1991)
** UNREAD Witches Abroad (1991)
** UNREAD Small Gods (1992)
** UNREAD Lords and Ladies (1992)
** UNREAD Men at Arms (1993)
** READ Soul Music (1994)
CLOSED: [2023-02-18 Sat 11:35]
** READ Interesting Times (1994)
CLOSED: [2023-02-18 Sat 11:35]
** UNREAD Maskerade (1995)
** UNREAD Feet of Clay (1996)
** UNREAD Hogfather (1996)
** UNREAD Jingo (1997)
** UNREAD The Last Continent (1998)
** UNREAD Carpe Jugulum (1998)
** UNREAD The Fifth Elephant (1999)
** UNREAD The Truth (2000)
** UNREAD Thief of Time (2001)
** UNREAD The Last Hero (2001)
** UNREAD The Amazing Maurice and His Educated Rodents (2001)
** UNREAD Night Watch (2002)
** UNREAD The Wee Free Men (2003)
** UNREAD Monstrous Regiment (2003)
** UNREAD A Hat Full of Sky (2004)
** UNREAD Going Postal (2004)
** UNREAD Thud! (2005)
** UNREAD Wintersmith (2006)
** UNREAD Making Money (2007)
** UNREAD Unseen Academicals (2009)
** UNREAD I Shall Wear Midnight (2010)
** UNREAD Snuff (2011)
** UNREAD Raising Steam (2013)
** UNREAD The Shepherd's Crown (2015)<|MERGE_RESOLUTION|>--- conflicted
+++ resolved
@@ -1,10 +1,6 @@
 #+TODO: UNREAD READING | READ
 #+OPTIONS: toc:nil
-<<<<<<< HEAD
 * Discworld 2023 Reading List [9/41]
-=======
-* Discworld 2023 Reading List [8/41]
->>>>>>> 8f8d9274
 ** READ The Colour of Magic (1983)
 ** READ The Light Fantastic (1986)
 CLOSED: [2023-02-18 Sat 11:34]
@@ -15,15 +11,10 @@
 ** READ Sourcery (1988)
 CLOSED: [2023-02-20 Mon 08:51]
 ** READ Wyrd Sisters (1988)
-<<<<<<< HEAD
 CLOSED: [2023-03-01 Wed 11:20]
 ** READ Pyramids (1989)
 CLOSED: [2023-03-01 Wed 11:20]
-=======
-CLOSED: [2023-02-24 Fri 12:05]
-** READING Pyramids (1989)
->>>>>>> 8f8d9274
-** UNREAD Guards! Guards! (1989)
+** READING Guards! Guards! (1989)
 ** UNREAD Eric (1990)
 ** UNREAD Moving Pictures (1990)
 ** UNREAD Reaper Man (1991)
