--- conflicted
+++ resolved
@@ -51,11 +51,8 @@
 Plug 'junegunn/vim-github-dashboard'
 Plug 'junegunn/vim-xmark', {'do': 'make'}
 Plug 'junegunn/seoul256.vim'
-<<<<<<< HEAD
 Plug 'junegunn/limelight.vim'
-=======
 Plug 'junegunn/vader.vim'
->>>>>>> 716b9b30
 Plug 'kakkyz81/evervim'
 " Language Additions
 "  Ruby
@@ -99,17 +96,12 @@
   endif
 endfunction
 
-<<<<<<< HEAD
-" Code tools
-Plug 'Valloric/YouCompleteMe', {'do': function('BuildYCM')}
-=======
 " Load on nothing
 Plug 'SirVer/ultisnips', { 'on': [] }
 Plug 'Valloric/YouCompleteMe', {'on': [], 'do': function('BuildYCM')}
 
 
 
->>>>>>> 716b9b30
 Plug 'Syntastic'
 Plug 'jiangmiao/auto-pairs'
 
