--- conflicted
+++ resolved
@@ -52,21 +52,7 @@
 #+end_src
 
 
-<<<<<<< HEAD
-** Force correct org
-#+begin_src emacs-lisp :noweb-ref user-init
-  ;; ;; Fix org version mismatch by removing built-in org from load-path early
-  ;; (setq load-path (cl-remove-if (lambda (x) (string-match-p "lisp/org" x)) load-path))
-  ;; ;; Ensure ELPA org loads first
-  ;; (require 'package)
-  ;; (setq package-enable-at-startup nil)
-#+end_src
-
-
-* Scratch (functions and such I'm working on/playing with)
-=======
 * Scratch (functions and such I am working on/playing with)
->>>>>>> f77e97f8
 ** editWithEmacs
 Trying out a Hammerspoon Spoon for system-wide emacs editing
 #+begin_src emacs-lisp :noweb-ref user-config
@@ -695,102 +681,6 @@
 #+end_src
 
 
-<<<<<<< HEAD
-** mu4e (Email)
-
-*** layer config
-#+begin_src emacs-lisp :noweb-ref config-layers
-  (mu4e :variables
-        user-email-address "codelahoma@gmail.com"
-        mu4e-use-maildirs-extension nil
-        mu4e-update-interval (* 5 60)
-        mu4e-enable-notifications t
-        mu4e-enable-mode-line t
-        mu4e-org-compose-support t
-        mu4e-headers-leave-behavior 'apply
-        org-mu4e-convert-to-html t
-        mu4e-enable-async-operations t
-        mu4e-maildir "~/Maildir"
-        mu4e-get-mail-command "mbsync -a"
-        mu4e-view-show-addresses t
-        mu4e-view-show-images t
-        mu4e-date-format "%y/%m/%d"
-        mu4e-headers-date-format "%Y/%m/%d"
-        mu4e-change-filenames-when-moving t)
-#+end_src
-
-*** contexts
-#+begin_src emacs-lisp :noweb-ref user-config
-  (with-eval-after-load 'mu4e
-    (setq mu4e-contexts
-          (list
-           ;; Work account
-           (make-mu4e-context
-          :name "Work"
-          :match-func
-          (lambda (msg)
-            (when msg
-              (string-prefix-p "/Gmail" (mu4e-message-field msg :maildir))))
-          :vars '((user-mail-address . "rod@atlasup.com")
-                  (user-full-name    . "Rod Knowlton")
-                  (mu4e-drafts-folder  . "/Gmail/[Gmail]/Drafts")
-                  (mu4e-sent-folder  . "/Gmail/[Gmail]/Sent Mail")
-                  (mu4e-refile-folder  . "/Gmail/[Gmail]/All Mail")
-                  (mu4e-trash-folder  . "/Gmail/[Gmail]/Trash")
-                  (message-sendmail-extra-arguments . ("-a" "atlasup"))
-                  (mu4e-compose-signature . "\nRod Knowlton\nBackend Developer - AtlasUp\nGithub: codelahoma")
-                  (mu4e-maildir-shortcuts . ((:maildir "/Gmail/Inbox" :key ?i)
-                                             (:maildir "/Gmail/[Gmail]/Sent Mail" :key ?s)
-                                             (:maildir "/Gmail/[Gmail]/Drafts" :key ?d)
-                                             (:maildir "/Gmail/[Gmail]/All Mail" :key ?a)
-                                             (:maildir "/Gmail/[Gmail]/Trash" :key ?t)
-                                             (:maildir "/Gmail/[Gmail]/Spam" :key ?j)))
-                  ))
-
-         ;; Personal account
-         (make-mu4e-context
-          :name "Personal"
-          :match-func
-          (lambda (msg)
-            (when msg
-              (string-prefix-p "/Fastmail" (mu4e-message-field msg :maildir))))
-          :vars '((user-mail-address . "rod@rodknowlton.com")
-                  (user-full-name    . "Rod Knowlton")
-                  (mu4e-drafts-folder  . "/Fastmail/Drafts")
-                  (mu4e-sent-folder  . "/Fastmail/Sent")
-                  (mu4e-refile-folder  . "/Fastmail/Archive")
-                  (mu4e-trash-folder  . "/Fastmail/Trash")
-                  (message-sendmail-extra-arguments . ("-a" "fastmail"))
-                  (mu4e-compose-signature . "Rod Knowlton\n\nI make computers do things.")
-                  (mu4e-maildir-shortcuts . ((:maildir "/Fastmail/INBOX" :key ?i)
-                                             (:maildir "/Fastmail/Sent Items" :key ?s)
-                                             (:maildir "/Fastmail/Drafts" :key ?d)
-                                             (:maildir "/Fastmail/Archive" :key ?a)
-                                             (:maildir "/Fastmail/Trash" :key ?t)
-                                             (:maildir "/Fastmail/Junk Mail" :key ?j)))
-                  )))))
-#+end_src
-
-#+RESULTS:
-| #s(mu4e-context Work nil nil (lambda (msg) (when msg (string-prefix-p /Gmail (mu4e-message-field msg :maildir)))) ((user-mail-address . rod@atlasup.com) (user-full-name . Rod Knowlton) (mu4e-drafts-folder . /Gmail/[Gmail]/Drafts) (mu4e-sent-folder . /Gmail/[Gmail]/Sent Mail) (mu4e-refile-folder . /Gmail/[Gmail]/All Mail) (mu4e-trash-folder . /Gmail/[Gmail]/Trash) (message-sendmail-extra-arguments -a atlasup) (mu4e-compose-signature . |
-
-*** customizations
-Make sure our custom lisp directory is in =load-path= (effective noop if already there)
-#+begin_src emacs-lisp :noweb-ref user-config :results silent
-  (add-to-list 'load-path "~/.spacemacs.d/lisp/")
-#+end_src
-
-**** Misc Settings
-#+begin_src emacs-lisp :noweb-ref user-config
-  (require 'mu4e)
-  (require 'smtpmail)
-
-  (setq mu4e-headers-leave-behavior 'apply
-        message-send-mail-function 'message-send-mail-with-sendmail
-        sendmail-program "/opt/homebrew/bin/msmtp")
-#+end_src
-=======
->>>>>>> f77e97f8
 
 
 
